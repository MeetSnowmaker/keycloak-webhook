--- conflicted
+++ resolved
@@ -96,14 +96,8 @@
     <<: *keycloak-common-extra
 
   keycloak-26:
-<<<<<<< HEAD
-    image: quay.io/keycloak/keycloak:26.2.3
+    image: quay.io/keycloak/keycloak:26.4.0
     ports: ["9026:9026"]
-=======
-    image: quay.io/keycloak/keycloak:26.4.0
-    ports:
-      - '9026:9026'
->>>>>>> 813da0a7
     environment:
       <<: *keycloak-common-env
       KC_HTTP_PORT: 9026
